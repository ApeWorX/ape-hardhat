--- conflicted
+++ resolved
@@ -54,11 +54,7 @@
   host: auto
 ```
 
-<<<<<<< HEAD
-**NOTE**: If you plan on running multiple Hardhat nodes of any kind, you likely will want to use `auto`.
-=======
 **NOTE**: If you plan on running multiple Hardhat nodes of any kind, you likely will want to use `auto` or configure multiple hosts (see examples below).
->>>>>>> e6b818de
 
 This is useful for multiprocessing and starting up multiple providers.
 
