import tempfile
from pathlib import Path

import pytest
import requests
from ape.api import ReceiptAPI
from ape.api.accounts import ImpersonatedAccount
from ape.contracts import ContractContainer
from ape.exceptions import ContractLogicError
from ape.pytest.contextmanagers import RevertsContextManager as reverts
from ape.types import CallTreeNode, TraceFrame
from evm_trace import CallType
from hexbytes import HexBytes

<<<<<<< HEAD
from ape_hardhat.exceptions import HardhatNotInstalledError
=======
from ape_hardhat.exceptions import (
    HardhatNotInstalledError,
    HardhatProviderError,
    HardhatSubprocessError,
)
>>>>>>> 4d5a2eec
from ape_hardhat.provider import HARDHAT_CHAIN_ID

TEST_WALLET_ADDRESS = "0xD9b7fdb3FC0A0Aa3A507dCf0976bc23D49a9C7A3"


def test_instantiation(disconnected_provider, name):
    assert disconnected_provider.name == name


def test_connect_and_disconnect(disconnected_provider):
    # Use custom port to prevent connecting to a port used in another test.

    disconnected_provider._host = "http://127.0.0.1:8555"
    disconnected_provider.connect()
    uri = f"{disconnected_provider.uri}/eth_getClientVersion"
    response = requests.get(uri)
    response.raise_for_status()

    try:
        assert disconnected_provider.is_connected
        assert disconnected_provider.chain_id == HARDHAT_CHAIN_ID
    finally:
        disconnected_provider.disconnect()

    assert not disconnected_provider.is_connected
    assert disconnected_provider.process is None

    # Proof it is really disconnected.
    with pytest.raises(Exception):
        requests.get(uri)


def test_gas_price(connected_provider):
    gas_price = connected_provider.gas_price
    assert gas_price > 1


def test_uri_disconnected(disconnected_provider):
    assert disconnected_provider.uri == "http://127.0.0.1:8545"


def test_uri(connected_provider):
    assert connected_provider.uri in connected_provider.uri


def test_set_block_gas_limit(connected_provider):
    gas_limit = connected_provider.get_block("latest").gas_limit
    assert connected_provider.set_block_gas_limit(gas_limit) is True


def test_set_timestamp(connected_provider):
    start_time = connected_provider.get_block("pending").timestamp
    expected_timestamp = start_time + 5
    connected_provider.set_timestamp(expected_timestamp)
    new_time = connected_provider.get_block("pending").timestamp
    assert new_time == expected_timestamp


def test_mine(connected_provider):
    block_num = connected_provider.get_block("latest").number
    connected_provider.mine()
    next_block_num = connected_provider.get_block("latest").number

    # NOTE: Uses >= due to x-dist
    assert next_block_num >= block_num + 1


def test_mine_many_blocks(connected_provider):
    block_num = connected_provider.get_block("latest").number
    connected_provider.mine(12)
    next_block_num = connected_provider.get_block("latest").number

    # NOTE: Uses >= due to x-dist
    assert next_block_num >= block_num + 12


def test_revert_failure(connected_provider):
    assert connected_provider.revert(0xFFFF) is False


def test_get_balance(connected_provider, owner):
    assert connected_provider.get_balance(owner.address)


def test_snapshot_and_revert(connected_provider):
    snap = connected_provider.snapshot()

    block_1 = connected_provider.get_block("latest")
    connected_provider.mine()
    block_2 = connected_provider.get_block("latest")
    assert block_2.number > block_1.number
    assert block_1.hash != block_2.hash

    connected_provider.revert(snap)
    block_3 = connected_provider.get_block("latest")
    assert block_1.number == block_3.number
    assert block_1.hash == block_3.hash


def test_unlock_account(connected_provider, owner, contract_a, accounts):
    # This first statement is not needed but testing individually anyway.
    assert connected_provider.unlock_account(TEST_WALLET_ADDRESS) is True
    # This is the real way to get an impersonated account.
    impersonated_account = accounts[TEST_WALLET_ADDRESS]
    assert isinstance(impersonated_account, ImpersonatedAccount)

    # Ensure can transact.
    receipt = contract_a.methodWithoutArguments(sender=impersonated_account)
    assert not receipt.failed


def test_get_transaction_trace(connected_provider, sender, receiver):
    transfer = sender.transfer(receiver, 1)
    frame_data = connected_provider.get_transaction_trace(transfer.txn_hash)
    for frame in frame_data:
        assert isinstance(frame, TraceFrame)


def test_get_call_tree(connected_provider, sender, receiver):
    transfer = sender.transfer(receiver, 1)
    call_tree = connected_provider.get_call_tree(transfer.txn_hash)
    assert isinstance(call_tree, CallTreeNode)
    assert call_tree.call_type == CallType.CALL.value
    assert repr(call_tree) == "0xc89D42189f0450C2b2c3c61f58Ec5d628176A1E7.0x()"


def test_request_timeout(connected_provider, config):
    # Test value set in `ape-config.yaml`
    expected = 29
    actual = connected_provider.web3.provider._request_kwargs["timeout"]
    assert actual == expected

    # Test default behavior
    with tempfile.TemporaryDirectory() as temp_dir_str:
        temp_dir = Path(temp_dir_str)
        with config.using_project(temp_dir):
            assert connected_provider.timeout == 30


def test_send_transaction(contract_instance, owner):
    contract_instance.setNumber(10, sender=owner)
    assert contract_instance.myNumber() == 10


def test_contract_revert_no_message(owner, contract_instance):
    # The Contract raises empty revert when setting number to 5.
    with pytest.raises(ContractLogicError, match="Transaction failed."):
        contract_instance.setNumber(5, sender=owner)


def test_contract_revert_custom_exception(owner, get_contract_type, accounts):
    ct = get_contract_type("has_error")
    contract = owner.deploy(ContractContainer(ct))

    # Hex match for backwards compat.
    # Will support the same custom
    with pytest.raises(contract.Unauthorized) as err:
        contract.withdraw(sender=accounts[7])

    assert err.value.inputs == {"addr": accounts[7].address, "counter": 123}


def test_contract_dev_message(owner, get_contract_type):
    sub_ct = get_contract_type("sub_reverts_contract")
    sub = owner.deploy(ContractContainer(sub_ct))
    container = ContractContainer(get_contract_type("reverts_contract"))
    contract = owner.deploy(container, sub)

    with reverts(dev_message="dev: one"):
        contract.revertStrings(1, sender=owner)
    with reverts(dev_message="dev: error"):
        contract.revertStrings(2, sender=owner)
    with reverts(dev_message="dev: such modifiable, wow"):
        contract.revertStrings(4, sender=owner)
    with reverts(dev_message="dev: foobarbaz"):
        contract.revertStrings(13, sender=owner)
    with reverts(dev_message="dev: great job"):
        contract.revertStrings(31337, sender=owner)
    with reverts(dev_message="dev: sub-zero"):
        contract.subRevertStrings(0, sender=owner)


def test_transaction_contract_as_sender(contract_instance, connected_provider):
    # Set balance so test wouldn't normally fail from lack of funds
    connected_provider.set_balance(contract_instance.address, "1000 ETH")

    with pytest.raises(ContractLogicError, match="!authorized"):
        # Task failed successfully
        contract_instance.setNumber(10, sender=contract_instance)


@pytest.mark.parametrize(
    "amount", ("50 ETH", int(50e18), "0x2b5e3af16b1880000", "50000000000000000000")
)
def test_set_balance(connected_provider, owner, convert, amount):
    connected_provider.set_balance(owner.address, amount)
    assert owner.balance == convert("50 ETH", int)


def test_set_code(connected_provider, contract_instance):
    provider = connected_provider
    code = provider.get_code(contract_instance.address)
    assert type(code) == HexBytes
    assert provider.set_code(contract_instance.address, "0x00") is True
    assert provider.get_code(contract_instance.address) != code
    assert provider.set_code(contract_instance.address, code) is True
    assert provider.get_code(contract_instance.address) == code


def test_return_value(connected_provider, contract_instance, owner):
    receipt = contract_instance.setAddress(owner.address, sender=owner)
    assert isinstance(receipt, ReceiptAPI)
    assert receipt.return_value == 123


def test_get_receipt(connected_provider, contract_instance, owner):
    receipt = contract_instance.setAddress(owner.address, sender=owner)
    actual = connected_provider.get_receipt(receipt.txn_hash)
    assert receipt.txn_hash == actual.txn_hash
    assert actual.receiver == contract_instance.address
    assert actual.sender == receipt.sender


def test_revert_error(error_contract, not_owner):
    """
    Test matching a revert custom Solidity error.
    """
    with pytest.raises(error_contract.Unauthorized):
        error_contract.withdraw(sender=not_owner)


def test_revert_error_from_impersonated_account(error_contract, accounts):
    account = accounts[TEST_WALLET_ADDRESS]
    with pytest.raises(error_contract.Unauthorized) as err:
        error_contract.withdraw(sender=account)

    # Before, this would fail because there would not be an associated txn
    # because the account is impersonated.
    assert err.value.txn.txn_hash.startswith("0x")


def test_host(temp_config, networks):
    data = {"hardhat": {"host": "https://example.com"}}
    with temp_config(data):
        provider = networks.ethereum.local.get_provider("hardhat")
        assert provider.uri == "https://example.com"


def test_use_different_config(temp_config, networks):
    data = {"hardhat": {"hardhat_config_file": "./hardhat.config.ts"}}
    with temp_config(data):
        provider = networks.ethereum.local.get_provider("hardhat")
        assert provider.hardhat_config_file.name == "hardhat.config.ts"
        assert "--config" in provider._get_command()

        with pytest.raises(HardhatSubprocessError):
            # This raises because Hardhat is not installed in the temp project.
            provider.build_command()


def test_connect_when_hardhat_not_installed(networks, mock_web3, install_detection_fail):
    """
    Verifies that if both Hardhat is sensed to not be installed correctly
    and Web3 doesn't connect, you get the custom error about installing
    Hardhat in the project.
    """

    provider = networks.ethereum.local.get_provider("hardhat")
    mock_web3.is_connected.return_value = False
    expected = (
        r"Missing local Hardhat NPM package\. "
        r"See ape-hardhat README for install steps\. "
        r"Note: global installation of Hardhat will not work and "
        r"you must be in your project's directory\."
    )
    with pytest.raises(HardhatNotInstalledError, match=expected):
        provider.connect()


def test_get_virtual_machine_error_when_sol_panic(connected_provider):
    msg = "Error: VM Exception while processing transaction: reverted with panic code 0x1"
    err = ValueError(msg)
    actual = connected_provider.get_virtual_machine_error(err)
    expected = "0x1"
    assert actual.revert_message == expected<|MERGE_RESOLUTION|>--- conflicted
+++ resolved
@@ -12,15 +12,11 @@
 from evm_trace import CallType
 from hexbytes import HexBytes
 
-<<<<<<< HEAD
-from ape_hardhat.exceptions import HardhatNotInstalledError
-=======
 from ape_hardhat.exceptions import (
     HardhatNotInstalledError,
     HardhatProviderError,
     HardhatSubprocessError,
 )
->>>>>>> 4d5a2eec
 from ape_hardhat.provider import HARDHAT_CHAIN_ID
 
 TEST_WALLET_ADDRESS = "0xD9b7fdb3FC0A0Aa3A507dCf0976bc23D49a9C7A3"
