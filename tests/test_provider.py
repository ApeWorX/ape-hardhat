import tempfile
from pathlib import Path

import pytest
from ape.exceptions import ContractLogicError, SignatureError
from ape.utils import DEFAULT_TEST_MNEMONIC
from evm_trace import TraceFrame
from hexbytes import HexBytes

from ape_hardhat.exceptions import HardhatProviderError
from ape_hardhat.providers import HARDHAT_CHAIN_ID, HARDHAT_CONFIG_FILE_NAME, HardhatProvider

TEST_WALLET_ADDRESS = "0xD9b7fdb3FC0A0Aa3A507dCf0976bc23D49a9C7A3"


def test_instantiation(hardhat_disconnected):
    assert hardhat_disconnected.name == "hardhat"


def test_connect_and_disconnect(get_hardhat_provider):
    # Use custom port to prevent connecting to a port used in another test.

    hardhat = get_hardhat_provider()
    hardhat.port = 8555
    hardhat.connect()

    # Verify config file got created
    config = Path(HARDHAT_CONFIG_FILE_NAME)
    config_text = config.read_text()
    assert config.exists()
    assert DEFAULT_TEST_MNEMONIC in config_text

    try:
        assert hardhat.is_connected
        assert hardhat.chain_id == HARDHAT_CHAIN_ID
    finally:
        hardhat.disconnect()

    assert not hardhat.is_connected
    assert hardhat.process is None


def test_gas_price(hardhat_connected):
    gas_price = hardhat_connected.gas_price
    assert gas_price > 1


def test_uri_disconnected(hardhat_disconnected):
    with pytest.raises(HardhatProviderError) as err:
        _ = hardhat_disconnected.uri

    assert "Can't build URI before `connect()` is called." in str(err.value)


def test_uri(hardhat_connected):
    expected_uri = f"http://127.0.0.1:{hardhat_connected.port}"
    assert expected_uri in hardhat_connected.uri


@pytest.mark.parametrize(
    "method,args,expected",
    [
        (HardhatProvider.get_nonce, [TEST_WALLET_ADDRESS], 0),
        (HardhatProvider.get_balance, [TEST_WALLET_ADDRESS], 0),
        (HardhatProvider.get_code, [TEST_WALLET_ADDRESS], HexBytes("")),
    ],
)
def test_rpc_methods(hardhat_connected, method, args, expected):
    assert method(hardhat_connected, *args) == expected


def test_multiple_hardhat_instances(get_hardhat_provider):
    """
    Validate the somewhat tricky internal logic of running multiple Hardhat subprocesses
    under a single parent process.
    """
    # instantiate the providers (which will start the subprocesses) and validate the ports
    provider_1 = get_hardhat_provider()
    provider_2 = get_hardhat_provider()
    provider_3 = get_hardhat_provider()
    provider_1.port = 8556
    provider_2.port = 8557
    provider_3.port = 8558
    provider_1.connect()
    provider_2.connect()
    provider_3.connect()

    # The web3 clients must be different in the HH provider instances (compared to the
    # behavior of the EthereumProvider base class, where it's a shared classvar)
    assert provider_1._web3 != provider_2._web3 != provider_3._web3

    assert provider_1.port == 8556
    assert provider_2.port == 8557
    assert provider_3.port == 8558

    provider_1.mine()
    provider_2.mine()
    provider_3.mine()
    hash_1 = provider_1.get_block("latest").hash
    hash_2 = provider_2.get_block("latest").hash
    hash_3 = provider_3.get_block("latest").hash
    assert hash_1 != hash_2 != hash_3


def test_set_block_gas_limit(hardhat_connected):
    gas_limit = hardhat_connected.get_block("latest").gas_data.gas_limit
    assert hardhat_connected.set_block_gas_limit(gas_limit) is True


def test_set_timestamp(hardhat_connected):
    start_time = hardhat_connected.get_block("pending").timestamp
    hardhat_connected.set_timestamp(start_time + 5)  # Increase by 5 seconds
    new_time = hardhat_connected.get_block("pending").timestamp

    # Adding 5 seconds but seconds can be weird so give it a 1 second margin.
    assert 4 <= new_time - start_time <= 6


def test_mine(hardhat_connected):
    block_num = hardhat_connected.get_block("latest").number
    hardhat_connected.mine()
    next_block_num = hardhat_connected.get_block("latest").number
    assert next_block_num > block_num


def test_revert_failure(hardhat_connected):
    assert hardhat_connected.revert(0xFFFF) is False


def test_snapshot_and_revert(hardhat_connected):
    snap = hardhat_connected.snapshot()

    block_1 = hardhat_connected.get_block("latest")
    hardhat_connected.mine()
    block_2 = hardhat_connected.get_block("latest")
    assert block_2.number > block_1.number
    assert block_1.hash != block_2.hash

    hardhat_connected.revert(snap)
    block_3 = hardhat_connected.get_block("latest")
    assert block_1.number == block_3.number
    assert block_1.hash == block_3.hash


def test_unlock_account(hardhat_connected):
    assert hardhat_connected.unlock_account(TEST_WALLET_ADDRESS) is True
    assert TEST_WALLET_ADDRESS in hardhat_connected.unlocked_accounts


def test_get_transaction_trace(hardhat_connected, sender, receiver):
    transfer = sender.transfer(receiver, 1)
    frame_data = hardhat_connected.get_transaction_trace(transfer.txn_hash)
    for frame in frame_data:
        assert isinstance(frame, TraceFrame)


<<<<<<< HEAD
def test_get_call_tree(hardhat_connected, contract_instance, owner):
    receipt = contract_instance.setNumber(10, sender=owner)
    call_tree = hardhat_connected.get_call_tree(receipt.txn_hash)
    assert (
        str(call_tree)
        == "CALL: 0xF7F78379391C5dF2Db5B66616d18fF92edB82022.<0x3fb5c1cb> [50151 gas]"
    )


def test_request_timeout(hardhat_connected, config, local_network_api):
=======
def test_request_timeout(hardhat_connected, config, get_hardhat_provider):
>>>>>>> 4939ace6
    actual = hardhat_connected.web3.provider._request_kwargs["timeout"]  # type: ignore
    expected = 29  # Value set in `ape-config.yaml`
    assert actual == expected

    # Test default behavior
    with tempfile.TemporaryDirectory() as temp_dir_str:
        temp_dir = Path(temp_dir_str)
        with config.using_project(temp_dir):
            provider = get_hardhat_provider()
            assert provider.timeout == 30


def test_send_transaction(contract_instance, owner):
    contract_instance.setNumber(10, sender=owner)
    assert contract_instance.myNumber() == 10

    # Have to be in the same test because of X-dist complications
    with pytest.raises(SignatureError):
        contract_instance.setNumber(20)


def test_contract_revert_no_message(owner, contract_instance):
    # The Contract raises empty revert when setting number to 5.
    with pytest.raises(ContractLogicError) as err:
        contract_instance.setNumber(5, sender=owner)

    assert str(err.value) == "Transaction failed."


def test_transaction_contract_as_sender(contract_instance):
    with pytest.raises(ContractLogicError) as err:
        # Task failed successfully
        contract_instance.setNumber(10, sender=contract_instance)

    assert str(err.value) == "!authorized"<|MERGE_RESOLUTION|>--- conflicted
+++ resolved
@@ -154,7 +154,6 @@
         assert isinstance(frame, TraceFrame)
 
 
-<<<<<<< HEAD
 def test_get_call_tree(hardhat_connected, contract_instance, owner):
     receipt = contract_instance.setNumber(10, sender=owner)
     call_tree = hardhat_connected.get_call_tree(receipt.txn_hash)
@@ -164,10 +163,7 @@
     )
 
 
-def test_request_timeout(hardhat_connected, config, local_network_api):
-=======
 def test_request_timeout(hardhat_connected, config, get_hardhat_provider):
->>>>>>> 4939ace6
     actual = hardhat_connected.web3.provider._request_kwargs["timeout"]  # type: ignore
     expected = 29  # Value set in `ape-config.yaml`
     assert actual == expected
