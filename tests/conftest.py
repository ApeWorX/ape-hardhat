--- conflicted
+++ resolved
@@ -9,14 +9,10 @@
 from ape.contracts import ContractContainer
 from ethpm_types import ContractType
 
-<<<<<<< HEAD
 from ape_hardhat import HardhatForkProvider, HardhatProvider
 
 # NOTE: Ensure that we don't use local paths for the DATA FOLDER
 ape.config.DATA_FOLDER = Path(mkdtemp()).resolve()
-=======
-from ape_hardhat import HardhatProvider
->>>>>>> 4939ace6
 
 BASE_CONTRACTS_PATH = Path(__file__).parent / "data" / "contracts"
 
@@ -52,11 +48,7 @@
 
 
 @pytest.fixture(scope="session")
-<<<<<<< HEAD
 def create_provider(local_network_api):
-=======
-def get_hardhat_provider(local_network_api):
->>>>>>> 4939ace6
     def method():
         return HardhatProvider(
             name="hardhat",
@@ -66,35 +58,16 @@
             provider_settings={},
         )
 
-    return method
-
 
 @pytest.fixture(scope="session", params=("solidity", "vyper"))
 def raw_contract_type(request):
-<<<<<<< HEAD
     path = BASE_CONTRACTS_PATH / "ethereum" / "local" / f"{request.param}_contract.json"
-=======
-    path = BASE_CONTRACTS_PATH / f"{request.param}_contract.json"
->>>>>>> 4939ace6
     return path.read_text()
 
 
 @pytest.fixture(scope="session")
 def contract_type(raw_contract_type) -> ContractType:
     return ContractType.parse_raw(raw_contract_type)
-<<<<<<< HEAD
-
-
-@pytest.fixture(scope="session")
-def contract_container(contract_type) -> ContractContainer:
-    return ContractContainer(contract_type=contract_type)
-
-
-@pytest.fixture(scope="session")
-def contract_instance(owner, contract_container, hardhat_connected):
-    return owner.deploy(contract_container)
-=======
->>>>>>> 4939ace6
 
 
 @pytest.fixture(scope="session")
@@ -113,15 +86,6 @@
 
 
 @pytest.fixture(scope="session")
-<<<<<<< HEAD
-def local_network_api(networks):
-    return networks.ecosystems["ethereum"][LOCAL_NETWORK_NAME]
-
-
-@pytest.fixture(scope="session")
-def hardhat_disconnected(create_provider):
-    return create_provider()
-=======
 def receiver(accounts):
     return accounts[1]
 
@@ -129,7 +93,11 @@
 @pytest.fixture(scope="session")
 def owner(accounts):
     return accounts[2]
->>>>>>> 4939ace6
+
+
+@pytest.fixture(scope="session")
+def local_network_api(networks):
+    return networks.ecosystems["ethereum"][LOCAL_NETWORK_NAME]
 
 
 @pytest.fixture(scope="session")
@@ -139,7 +107,11 @@
 
 
 @pytest.fixture(scope="session")
-<<<<<<< HEAD
+def hardhat_disconnected(create_provider):
+    return create_provider()
+
+
+@pytest.fixture(scope="session")
 def create_fork_provider(networks):
     def method(port=9001, network="mainnet"):
         network_api = networks.ecosystems["ethereum"][f"{network}-fork"]
@@ -167,6 +139,11 @@
         yield provider
 
 
+@pytest.fixture(scope="module")
+def fork_contract_instance(owner, contract_container, connected_mainnet_fork_provider):
+    return owner.deploy(contract_container)
+
+
 @pytest.fixture
 def request_manager(networks):
     return networks.provider.web3.manager
@@ -190,14 +167,4 @@
 @pytest.fixture
 def rpc_spy(mocker, request_manager):
     spy = mocker.spy(request_manager, "request_blocking")
-    return RPCSpy(spy)
-=======
-def hardhat_disconnected(get_hardhat_provider):
-    return get_hardhat_provider()
-
-
-@pytest.fixture(scope="session")
-def hardhat_connected(networks):
-    with networks.parse_network_choice("ethereum:local:hardhat") as provider:
-        yield provider
->>>>>>> 4939ace6
+    return RPCSpy(spy)