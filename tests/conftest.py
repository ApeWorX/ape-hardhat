--- conflicted
+++ resolved
@@ -53,11 +53,7 @@
 
 
 @pytest.fixture(scope="session")
-<<<<<<< HEAD
 def local_network_api(networks):
-=======
-def network_api(networks):
->>>>>>> f62488c6
     return networks.ecosystems["ethereum"][LOCAL_NETWORK_NAME]
 
 
@@ -68,16 +64,11 @@
 
 
 @pytest.fixture(scope="session")
-<<<<<<< HEAD
-def hardhat_connected(local_network_api):
+def hardhat_connected(networks, local_network_api):
     provider = get_hardhat_provider(local_network_api)
-=======
-def hardhat_connected(networks, network_api):
-    provider = get_hardhat_provider(network_api)
->>>>>>> f62488c6
     provider.port = "auto"  # For better multi-processing support
     provider.connect()
-    ape.networks.active_provider = provider
+    networks.active_provider = provider
     try:
         yield provider
     finally:
