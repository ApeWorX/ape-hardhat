--- conflicted
+++ resolved
@@ -1,9 +1,6 @@
 from pathlib import Path
 from tempfile import mkdtemp
-<<<<<<< HEAD
 from typing import List, Optional
-=======
->>>>>>> 18be1bcf
 
 import ape
 import pytest  # type: ignore
@@ -65,6 +62,8 @@
             data_folder=Path("."),
             provider_settings={},
         )
+
+    return method
 
 
 @pytest.fixture(scope="session", params=("solidity", "vyper"))
@@ -147,7 +146,6 @@
         yield provider
 
 
-<<<<<<< HEAD
 @pytest.fixture(scope="session")
 def fork_contract_instance(owner, contract_container, connected_mainnet_fork_provider):
     return owner.deploy(contract_container)
@@ -176,9 +174,4 @@
 @pytest.fixture
 def rpc_spy(mocker, request_manager):
     spy = mocker.spy(request_manager, "request_blocking")
-    return RPCSpy(spy)
-=======
-@pytest.fixture(scope="module")
-def fork_contract_instance(owner, contract_container, connected_mainnet_fork_provider):
-    return owner.deploy(contract_container)
->>>>>>> 18be1bcf
+    return RPCSpy(spy)