--- conflicted
+++ resolved
@@ -112,7 +112,6 @@
     value = fork_contract_instance.myNumber()
     assert value == 6
 
-<<<<<<< HEAD
 
 @pytest.mark.fork
 def test_revert(sender, fork_contract_instance):
@@ -126,36 +125,10 @@
     # The Contract raises empty revert when setting number to 5.
     with pytest.raises(ContractLogicError) as err:
         fork_contract_instance.setNumber(5, sender=owner)
-=======
-@alchemy_xfail
-def test_transaction(owner, contract_instance):
-    receipt = contract_instance.setNumber(6, sender=owner)
-    assert receipt.sender == owner
 
-    value = contract_instance.myNumber()
-    assert value == 6
+    assert str(err.value) == "Transaction failed."
 
 
-@alchemy_xfail
-def test_revert(sender, contract_instance):
-    # 'sender' is not the owner so it will revert (with a message)
-    with pytest.raises(ContractLogicError) as err:
-        contract_instance.setNumber(6, sender=sender)
-
-    assert str(err.value) == "!authorized"
-
-
-@alchemy_xfail
-def test_contract_revert_no_message(owner, contract_instance):
-    # The Contract raises empty revert when setting number to 5.
-    with pytest.raises(ContractLogicError) as err:
-        contract_instance.setNumber(5, sender=owner)
->>>>>>> 1267a841
-
-    assert str(err.value) == "Transaction failed."  # Default message
-
-
-<<<<<<< HEAD
 @pytest.mark.fork
 def test_transaction_contract_as_sender(fork_contract_instance):
     with pytest.raises(ContractLogicError):
@@ -171,17 +144,4 @@
     networks.active_provider = provider
     multi_sig = accounts["0xFEB4acf3df3cDEA7399794D0869ef76A6EfAff52"]
     multi_sig.transfer(accounts[0], "100 gwei")
-    networks.active_provider = init_provider
-=======
-@alchemy_xfail
-def test_transaction_contract_as_sender(contract_instance, mainnet_fork_provider):
-    with pytest.raises(ContractLogicError):
-        # Task failed successfully
-        contract_instance.setNumber(10, sender=contract_instance)
-
-
-@alchemy_xfail
-def test_transaction_unknown_contract_as_sender(accounts, mainnet_fork_provider):
-    multi_sig = accounts["0xFEB4acf3df3cDEA7399794D0869ef76A6EfAff52"]
-    multi_sig.transfer(accounts[0], "100 gwei")
->>>>>>> 1267a841
+    networks.active_provider = init_provider