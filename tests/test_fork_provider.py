--- conflicted
+++ resolved
@@ -2,22 +2,14 @@
 from pathlib import Path
 
 import pytest
-<<<<<<< HEAD
+from ape.exceptions import ContractLogicError
 from ape_ethereum.ecosystem import NETWORKS
-=======
-from ape.exceptions import ContractLogicError
->>>>>>> 6c149082
 
 from ape_hardhat.providers import HardhatForkProvider
 
 TESTS_DIRECTORY = Path(__file__).parent
-<<<<<<< HEAD
 TEST_ADDRESS = "0xd8da6bf26964af9d7eed9e03e53415d37aa96045"
-
-
-@pytest.fixture(scope="module")
-def config():
-    return ape.config
+alchemy_xfail = pytest.mark.xfail(strict=False, reason="Fails to establish connection with Alchemy")
 
 
 @pytest.fixture(autouse=True, scope="module")
@@ -27,18 +19,13 @@
 
 
 @pytest.fixture(scope="module")
-def mainnet_fork_provider(networks):
-    network_api = networks.ecosystems["ethereum"]["mainnet-fork"]
-    provider = HardhatForkProvider(
-=======
-alchemy_xfail = pytest.mark.xfail(strict=False, reason="Fails to establish connection with Alchemy")
+def mainnet_fork_network_api(networks):
+    return networks.ecosystems["ethereum"]["mainnet-fork"]
 
 
 @pytest.fixture(scope="module")
-def mainnet_fork_provider(networks):
-    network_api = networks.ecosystems["ethereum"]["mainnet-fork"]
-    provider = create_mainnet_fork_provider(network_api)
-    provider.port = 9001
+def connected_mainnet_fork_provider(networks, mainnet_fork_network_api):
+    provider = create_fork_provider(mainnet_fork_network_api, 9001)
     provider.connect()
     networks.active_provider = provider
     yield provider
@@ -46,25 +33,12 @@
     networks.active_provider = None
 
 
-def create_mainnet_fork_provider(network_api):
-    return HardhatMainnetForkProvider(
->>>>>>> 6c149082
-        name="hardhat",
-        network=network_api,
-        request_header={},
-        data_folder=Path("."),
-        provider_settings={},
-    )
-<<<<<<< HEAD
-    provider.port = 9002
-    provider.connect()
-    yield provider
-    provider.disconnect()
-=======
->>>>>>> 6c149082
+@pytest.fixture(scope="module")
+def fork_contract_instance(owner, contract_container, connected_mainnet_fork_provider):
+    return owner.deploy(contract_container)
 
 
-def create_fork_provider(network_api, port):
+def create_fork_provider(network_api, port=9001):
     provider = HardhatForkProvider(
         name="hardhat",
         network=network_api,
@@ -76,7 +50,6 @@
     return provider
 
 
-<<<<<<< HEAD
 @pytest.mark.parametrize("network", [k for k in NETWORKS.keys()])
 def test_fork_config(config, network):
     plugin_config = config.get_config("hardhat")
@@ -84,16 +57,16 @@
     assert network_config["upstream_provider"] == "alchemy", "config not registered"
 
 
-@pytest.mark.parametrize("upstream,port", [("mainnet", 9000), ("rinkeby", 9001)])
-def test_impersonate(networks, test_accounts, upstream, port):
+@pytest.mark.parametrize("upstream,port", [("mainnet", 8998), ("rinkeby", 8999)])
+def test_impersonate(networks, accounts, upstream, port):
     network_api = networks.ecosystems["ethereum"][f"{upstream}-fork"]
     provider = create_fork_provider(network_api, port)
     provider.connect()
     orig_provider = networks.active_provider
     networks.active_provider = provider
 
-    impersonated_account = test_accounts[TEST_ADDRESS]
-    other_account = test_accounts[0]
+    impersonated_account = accounts[TEST_ADDRESS]
+    other_account = accounts[0]
     receipt = impersonated_account.transfer(other_account, "1 wei")
     assert receipt.receiver == other_account
     assert receipt.sender == impersonated_account
@@ -102,66 +75,75 @@
     networks.active_provider = orig_provider
 
 
-=======
 @alchemy_xfail
-def test_request_timeout(mainnet_fork_provider, config, network_api):
-    actual = mainnet_fork_provider.web3.provider._request_kwargs["timeout"]  # type: ignore
+def test_request_timeout(networks, config, mainnet_fork_network_api):
+    provider = create_fork_provider(mainnet_fork_network_api, 9008)
+    provider.connect()
+    actual = provider.web3.provider._request_kwargs["timeout"]  # type: ignore
     expected = 360  # Value set in `ape-config.yaml`
     assert actual == expected
+    provider.disconnect()
 
     # Test default behavior
     with tempfile.TemporaryDirectory() as temp_dir_str:
         temp_dir = Path(temp_dir_str)
         with config.using_project(temp_dir):
-            provider = create_mainnet_fork_provider(network_api)
+            provider = create_fork_provider(mainnet_fork_network_api, 9011)
             assert provider.timeout == 300
 
 
 @alchemy_xfail
->>>>>>> 6c149082
-def test_reset_fork(networks, mainnet_fork_provider):
-    mainnet_fork_provider.mine()
-    prev_block_num = mainnet_fork_provider.get_block("latest").number
-    mainnet_fork_provider.reset_fork()
-    block_num_after_reset = mainnet_fork_provider.get_block("latest").number
+def test_reset_fork(networks, mainnet_fork_network_api):
+    provider = create_fork_provider(mainnet_fork_network_api, 9010)
+    provider.connect()
+    provider.mine()
+    prev_block_num = provider.get_block("latest").number
+    provider.reset_fork()
+    block_num_after_reset = provider.get_block("latest").number
     assert block_num_after_reset < prev_block_num
+    provider.disconnect()
 
 
 @alchemy_xfail
-def test_transaction(owner, contract_instance):
-    receipt = contract_instance.setNumber(6, sender=owner)
+def test_transaction(owner, fork_contract_instance):
+    receipt = fork_contract_instance.setNumber(6, sender=owner)
     assert receipt.sender == owner
 
-    value = contract_instance.myNumber()
+    value = fork_contract_instance.myNumber()
     assert value == 6
 
 
 @alchemy_xfail
-def test_revert(sender, contract_instance):
+def test_revert(sender, fork_contract_instance):
     # 'sender' is not the owner so it will revert (with a message)
     with pytest.raises(ContractLogicError) as err:
-        contract_instance.setNumber(6, sender=sender)
+        fork_contract_instance.setNumber(6, sender=sender)
 
     assert str(err.value) == "!authorized"
 
 
 @alchemy_xfail
-def test_contract_revert_no_message(owner, contract_instance):
+def test_contract_revert_no_message(owner, fork_contract_instance):
     # The Contract raises empty revert when setting number to 5.
     with pytest.raises(ContractLogicError) as err:
-        contract_instance.setNumber(5, sender=owner)
+        fork_contract_instance.setNumber(5, sender=owner)
 
     assert str(err.value) == "Transaction failed."  # Default message
 
 
 @alchemy_xfail
-def test_transaction_contract_as_sender(contract_instance, mainnet_fork_provider):
+def test_transaction_contract_as_sender(fork_contract_instance):
     with pytest.raises(ContractLogicError):
         # Task failed successfully
-        contract_instance.setNumber(10, sender=contract_instance)
+        fork_contract_instance.setNumber(10, sender=fork_contract_instance)
 
 
 @alchemy_xfail
-def test_transaction_unknown_contract_as_sender(accounts, mainnet_fork_provider):
+def test_transaction_unknown_contract_as_sender(accounts, networks, mainnet_fork_network_api):
+    provider = create_fork_provider(mainnet_fork_network_api, 9012)
+    provider.connect()
+    init_provider = networks.active_provider
+    networks.active_provider = provider
     multi_sig = accounts["0xFEB4acf3df3cDEA7399794D0869ef76A6EfAff52"]
-    multi_sig.transfer(accounts[0], "100 gwei")+    multi_sig.transfer(accounts[0], "100 gwei")
+    networks.active_provider = init_provider