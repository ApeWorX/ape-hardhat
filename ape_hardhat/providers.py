import random
import shutil
from pathlib import Path
from subprocess import PIPE, call
from typing import Any, Dict, Iterator, List, Optional, Union, cast

from ape._compat import Literal
from ape.api import (
    PluginConfig,
    ProviderAPI,
    ReceiptAPI,
    SubprocessProvider,
    TestProviderAPI,
    TransactionAPI,
    UpstreamProvider,
    Web3Provider,
)
from ape.exceptions import (
    ContractLogicError,
    OutOfGasError,
    ProviderError,
    SubprocessError,
    TransactionError,
    VirtualMachineError,
)
from ape.logging import logger
from ape.types import AddressType, SnapshotID
from ape.utils import cached_property, gas_estimation_error_message
from ape_test import Config as TestConfig
from evm_trace import TraceFrame
from web3 import HTTPProvider, Web3
from web3.gas_strategies.rpc import rpc_gas_price_strategy

from .exceptions import HardhatNotInstalledError, HardhatProviderError, HardhatSubprocessError

EPHEMERAL_PORTS_START = 49152
EPHEMERAL_PORTS_END = 60999
HARDHAT_START_NETWORK_RETRIES = [0.1, 0.2, 0.3, 0.5, 1.0]  # seconds between network retries
HARDHAT_START_PROCESS_ATTEMPTS = 3  # number of attempts to start subprocess before giving up
DEFAULT_PORT = 8545
HARDHAT_CHAIN_ID = 31337
HARDHAT_CONFIG = """
// See https://hardhat.org/config/ for config options.
module.exports = {{
  networks: {{
    hardhat: {{
      hardfork: "london",
      // Base fee of 0 allows use of 0 gas price when testing
      initialBaseFeePerGas: 0,
      accounts: {{
        mnemonic: "{mnemonic}",
        path: "m/44'/60'/0'",
        count: {number_of_accounts}
      }}
    }},
  }},
}};
"""
HARDHAT_CONFIG_FILE_NAME = "hardhat.config.js"


class HardhatConfigJS:
    """
    A class representing the actual ``hardhat.config.js`` file.
    """

    def __init__(
        self,
        project_path: Path,
        mnemonic: str,
        num_of_accounts: int,
        hard_fork: Optional[str] = None,
    ):
        self._base_path = project_path
        self._mnemonic = mnemonic
        self._num_of_accounts = num_of_accounts
        self._hard_fork = hard_fork or "london"

    @property
    def _content(self) -> str:
        return HARDHAT_CONFIG.format(
            mnemonic=self._mnemonic, number_of_accounts=self._num_of_accounts
        )

    @property
    def _path(self) -> Path:
        return self._base_path / HARDHAT_CONFIG_FILE_NAME

    def write_if_not_exists(self):
        if not self._path.is_file():
            self._path.write_text(self._content)


class HardhatForkConfig(PluginConfig):
    upstream_provider: Optional[str] = None
    block_number: Optional[int] = None


class HardhatNetworkConfig(PluginConfig):
    port: Optional[Union[int, Literal["auto"]]] = DEFAULT_PORT

    # Retry strategy configs, try increasing these if you're getting HardhatSubprocessError
    network_retries: List[float] = HARDHAT_START_NETWORK_RETRIES
    process_attempts: int = HARDHAT_START_PROCESS_ATTEMPTS
    request_timeout: int = 30
    fork_request_timeout: int = 300

    # For setting the values in --fork and --fork-block-number command arguments.
    # Used only in HardhatMainnetForkProvider.
    # Mapping of ecosystem_name => network_name => HardhatForkConfig
    fork: Dict[str, Dict[str, HardhatForkConfig]] = {}

    class Config:
        extra = "allow"


def _call(*args):
    return call([*args], stderr=PIPE, stdout=PIPE, stdin=PIPE)


class HardhatProvider(SubprocessProvider, Web3Provider, TestProviderAPI):
    port: Optional[int] = None
    attempted_ports: List[int] = []
    unlocked_accounts: List[AddressType] = []

    @property
    def mnemonic(self) -> str:
        return self._test_config.mnemonic

    @property
    def number_of_accounts(self) -> int:
        return self._test_config.number_of_accounts

    @property
    def process_name(self) -> str:
        return "Hardhat node"

    @property
<<<<<<< HEAD
    def chain_id(self) -> int:  # type: ignore
=======
    def timeout(self) -> int:
        return self.config.request_timeout  # type: ignore

    @property
    def chain_id(self) -> int:
>>>>>>> 687184e3
        if hasattr(self.web3, "eth"):
            return self.web3.eth.chain_id
        else:
            return HARDHAT_CHAIN_ID

    @cached_property
    def npx_bin(self) -> str:
        npx = shutil.which("npx")

        if not npx:
            raise HardhatSubprocessError(
                "Could not locate NPM executable. See ape-hardhat README for install steps."
            )
        elif _call(npx, "--version") != 0:
            raise HardhatSubprocessError(
                "NPM executable returned error code. See ape-hardhat README for install steps."
            )
        elif _call(npx, "hardhat") != 0:
            raise HardhatNotInstalledError()

        return npx

    @property
    def project_folder(self) -> Path:
        return self.config_manager.PROJECT_FOLDER

    @property
    def uri(self) -> str:
        if not self.port:
            raise HardhatProviderError("Can't build URI before `connect()` is called.")

        return f"http://127.0.0.1:{self.port}"

    @property
    def priority_fee(self) -> int:
        """
        Priority fee not needed in development network.
        """
        return 0

    @property
    def is_connected(self) -> bool:
        self._set_web3()
        return self._web3 is not None

    @cached_property
    def _test_config(self) -> TestConfig:
        return cast(TestConfig, self.config_manager.get_config("test"))

    def connect(self):
        """
        Start the hardhat process and verify it's up and accepting connections.
        """

        js_config = HardhatConfigJS(self.project_folder, self.mnemonic, self.number_of_accounts)
        js_config.write_if_not_exists()

        # NOTE: Must set port before calling 'super().connect()'.
        if not self.port:
            self.port = self.config.port  # type: ignore

        if self.is_connected:
            # Connects to already running process
            self._start()
        else:
            # Only do base-process setup if not connecting to already-running process
            super().connect()

            if self.port:
                self._set_web3()
                if not self._web3:
                    self._start()
                else:
                    # The user configured a port and the hardhat process was already running.
                    logger.info(
                        f"Connecting to existing '{self.process_name}' at port '{self.port}'."
                    )
            else:
                for _ in range(self.config.process_attempts):  # type: ignore
                    try:
                        self._start()
                        break
                    except HardhatNotInstalledError:
                        # Is a sub-class of `HardhatSubprocessError` but we to still raise
                        # so we don't keep retrying.
                        raise
                    except SubprocessError as exc:
                        logger.info("Retrying Hardhat subprocess startup: %r", exc)
                        self.port = None

    def _set_web3(self):
        if not self.port:
            return

        self._web3 = Web3(HTTPProvider(self.uri, request_kwargs={"timeout": self.timeout}))
        if not self._web3.isConnected():
            self._web3 = None
            return

        # Verify is actually a Hardhat provider,
        # or else skip it to possibly try another port.
        client_version = self._web3.clientVersion

        if "hardhat" in client_version.lower():
            self._web3.eth.set_gas_price_strategy(rpc_gas_price_strategy)
        else:
            raise ProviderError(
                f"Port '{self.port}' already in use by another process that isn't a Hardhat node."
            )

    def _start(self):
        use_random_port = self.port == "auto"
        if use_random_port:
            self.port = None

            if DEFAULT_PORT not in self.attempted_ports and not use_random_port:
                self.port = DEFAULT_PORT
            else:
                port = random.randint(EPHEMERAL_PORTS_START, EPHEMERAL_PORTS_END)
                max_attempts = 25
                attempts = 0
                while port in self.attempted_ports:
                    port = random.randint(EPHEMERAL_PORTS_START, EPHEMERAL_PORTS_END)
                    attempts += 1
                    if attempts == max_attempts:
                        ports_str = ", ".join(self.attempted_ports)
                        raise HardhatProviderError(
                            f"Unable to find an available port. Ports tried: {ports_str}"
                        )

                self.port = port

        self.attempted_ports.append(self.port)
        self.start()

    def disconnect(self):
        self._web3 = None
        self.port = None
        super().disconnect()

    def build_command(self) -> List[str]:
        return [
            self.npx_bin,
            "hardhat",
            "node",
            "--hostname",
            "127.0.0.1",
            "--port",
            str(self.port),
        ]

    def _make_request(self, rpc: str, args: list) -> Any:
        return self.web3.manager.request_blocking(rpc, args)  # type: ignore

    def set_block_gas_limit(self, gas_limit: int) -> bool:
        return self._make_request("evm_setBlockGasLimit", [hex(gas_limit)])

    def set_timestamp(self, new_timestamp: int):
        pending_timestamp = self.get_block("pending").timestamp
        seconds_to_increase = new_timestamp - pending_timestamp
        self._make_request("evm_increaseTime", [seconds_to_increase])

    def mine(self, num_blocks: int = 1):
        for i in range(num_blocks):
            self._make_request("evm_mine", [])

    def snapshot(self) -> str:
        result = self._make_request("evm_snapshot", [])
        return str(result)

    def revert(self, snapshot_id: SnapshotID):
        if isinstance(snapshot_id, str) and snapshot_id.isnumeric():
            snapshot_id = int(snapshot_id)  # type: ignore

        return self._make_request("evm_revert", [snapshot_id])

    def unlock_account(self, address: AddressType) -> bool:
        result = self._make_request("hardhat_impersonateAccount", [address])

        if result:
            self.unlocked_accounts.append(address)

        return result

    def estimate_gas_cost(self, txn: TransactionAPI) -> int:
        """
        Generates and returns an estimate of how much gas is necessary
        to allow the transaction to complete.
        The transaction will not be added to the blockchain.
        """
        try:
            return super().estimate_gas_cost(txn)
        except ValueError as err:
            tx_error = _get_vm_error(err)

            # If this is the cause of a would-be revert,
            # raise ContractLogicError so that we can confirm tx-reverts.
            if isinstance(tx_error, ContractLogicError):
                raise tx_error from err

            message = gas_estimation_error_message(tx_error)
            raise TransactionError(base_err=tx_error, message=message) from err

    def send_transaction(self, txn: TransactionAPI) -> ReceiptAPI:
        """
        Creates a new message call transaction or a contract creation
        for signed transactions.
        """

        sender = txn.sender
        if sender:
            sender = self.conversion_manager.convert(txn.sender, AddressType)

        if sender in self.unlocked_accounts:
            # Allow for an unsigned transaction
            txn = self.prepare_transaction(txn)
            txn_dict = txn.dict()

            try:
                txn_hash = self._web3.eth.send_transaction(txn_dict)  # type: ignore
            except ValueError as err:
                raise _get_vm_error(err) from err

            receipt = self.get_transaction(
                txn_hash.hex(), required_confirmations=txn.required_confirmations or 0
            )

        else:
            try:
                receipt = super().send_transaction(txn)
            except ValueError as err:
                raise _get_vm_error(err) from err

        receipt.raise_for_status()
        return receipt

    def get_transaction_trace(self, txn_hash: str) -> Iterator[TraceFrame]:
        """
        Provide a detailed description of opcodes.

        Args:
            txn_hash (str): The hash of a transaction to trace.

        Returns:
            Iterator(TraceFrame): Transaction execution trace object.
        """
        logs = self._make_request("debug_traceTransaction", [txn_hash]).structLogs
        for log in logs:
            yield TraceFrame(**log)


class HardhatMainnetForkProvider(HardhatProvider):
    """
    A Hardhat provider that uses ``--fork``, like:
    ``npx hardhat node --fork <upstream-provider-url>``.

    Set the ``upstream_provider`` in the ``hardhat.fork`` config
    section of your ``ape-config.yaml` file to specify which provider
    to use as your archive node.
    """

    @property
    def fork_url(self) -> str:
        return self._upstream_provider.connection_str  # type: ignore

    @property
    def fork_block_number(self) -> Optional[int]:
        return self._fork_config.block_number

    @property
    def timeout(self) -> int:
        return self.config.fork_request_timeout  # type: ignore

    @property
    def _upstream_network_name(self) -> str:
        return self.network.name.replace("-fork", "")

    @cached_property
    def _fork_config(self) -> HardhatForkConfig:
        config = cast(HardhatNetworkConfig, self.config)

        # NOTE: Only for backwards compatibility
        if "mainnet_fork" in config.dict():
            logger.warning(
                "Use of key `mainnet_fork` in `hardhat` config is deprecated. "
                "Please use the `fork` key, with `ecosystem` and `network` subkeys."
            )
            return HardhatForkConfig.parse_obj(config.dict().get("mainnet_fork"))

        ecosystem_name = self.network.ecosystem.name
        if ecosystem_name not in config.fork:
            return HardhatForkConfig()  # Just use default

        network_name = self._upstream_network_name
        if network_name not in config.fork[ecosystem_name]:
            return HardhatForkConfig()  # Just use default

        return config.fork[ecosystem_name][network_name]

    @cached_property
    def _upstream_provider(self) -> ProviderAPI:
        upstream_network = self.network.ecosystem.networks[self._upstream_network_name]
        upstream_provider_name = self._fork_config.upstream_provider
        # NOTE: if 'upstream_provider_name' is 'None', this gets the default mainnet provider.
        return upstream_network.get_provider(provider_name=upstream_provider_name)

    def connect(self):
        super().connect()

        # Verify that we're connected to a Hardhat node with mainnet-fork mode.
        self._upstream_provider.connect()
        upstream_genesis_block_hash = self._upstream_provider.get_block(0).hash
        self._upstream_provider.disconnect()
        if self.get_block(0).hash != upstream_genesis_block_hash:
            logger.warning(
                "Upstream network has mismatching genesis block. "
                "This could be an issue with hardhat."
            )

    def build_command(self) -> List[str]:
        if not isinstance(self._upstream_provider, UpstreamProvider):
            raise HardhatProviderError(
                f"Provider '{self._upstream_provider.name}' is not an upstream provider."
            )

        if not self.fork_url:
            raise HardhatProviderError("Upstream provider does not have a ``connection_str``.")

        if self.fork_url.replace("localhost", "127.0.0.1") == self.uri:
            raise HardhatProviderError(
                "Invalid upstream-fork URL. Can't be same as local Hardhat node."
            )

        cmd = super().build_command()
        cmd.extend(("--fork", self.fork_url))
        if self.fork_block_number is not None:
            cmd.extend(("--fork-block-number", str(self.fork_block_number)))

        return cmd

    def reset_fork(self):
        self._make_request(
            "hardhat_reset", [{"jsonRpcUrl": self.fork_url, "blockNumber": self.fork_block_number}]
        )


def _get_vm_error(web3_value_error: ValueError) -> TransactionError:
    if not len(web3_value_error.args):
        return VirtualMachineError(base_err=web3_value_error)

    err_data = web3_value_error.args[0]
    if not isinstance(err_data, dict):
        return VirtualMachineError(base_err=web3_value_error)

    message = str(err_data.get("message"))
    if not message:
        return VirtualMachineError(base_err=web3_value_error)

    # Handle `ContactLogicError` similarly to other providers in `ape`.
    # by stripping off the unnecessary prefix that hardhat has on reverts.
    hardhat_prefix = (
        "Error: VM Exception while processing transaction: reverted with reason string "
    )
    if message.startswith(hardhat_prefix):
        message = message.replace(hardhat_prefix, "").strip("'")
        return ContractLogicError(revert_message=message)
    elif "Transaction reverted without a reason string" in message:
        return ContractLogicError()

    elif message == "Transaction ran out of gas":
        return OutOfGasError()

    return VirtualMachineError(message=message)<|MERGE_RESOLUTION|>--- conflicted
+++ resolved
@@ -136,15 +136,11 @@
         return "Hardhat node"
 
     @property
-<<<<<<< HEAD
-    def chain_id(self) -> int:  # type: ignore
-=======
     def timeout(self) -> int:
         return self.config.request_timeout  # type: ignore
 
     @property
     def chain_id(self) -> int:
->>>>>>> 687184e3
         if hasattr(self.web3, "eth"):
             return self.web3.eth.chain_id
         else:
