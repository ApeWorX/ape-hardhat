--- conflicted
+++ resolved
@@ -135,13 +135,8 @@
 
     @property
     def chain_id(self) -> int:
-<<<<<<< HEAD
         if self._web3:
             return self._web3.eth.chain_id
-=======
-        if hasattr(self.web3, "eth"):
-            return self.web3.eth.chain_id
->>>>>>> f62488c6
         else:
             return HARDHAT_CHAIN_ID
 
