import json
import random
import re
import shutil
from itertools import tee
from pathlib import Path
from subprocess import PIPE, CalledProcessError, call, check_output
from typing import Any, Dict, Iterator, List, Literal, Optional, Tuple, Union, cast

from ape.api import (
    PluginConfig,
    ProviderAPI,
    ReceiptAPI,
    SubprocessProvider,
    TestProviderAPI,
    TransactionAPI,
    UpstreamProvider,
    Web3Provider,
)
from ape.exceptions import (
    ContractLogicError,
    OutOfGasError,
    RPCTimeoutError,
    SubprocessError,
    TransactionError,
    VirtualMachineError,
)
from ape.logging import logger
from ape.types import (
    AddressType,
    CallTreeNode,
    ContractCode,
    SnapshotID,
    SourceTraceback,
    TraceFrame,
)
from ape.utils import cached_property
from ape_test import Config as TestConfig
from chompjs import parse_js_object  # type: ignore
from eth_typing import HexStr
from eth_utils import is_0x_prefixed, is_hex, to_hex
from ethpm_types import HexBytes
from evm_trace import CallType
from evm_trace import TraceFrame as EvmTraceFrame
from evm_trace import create_trace_frames, get_calltree_from_geth_trace
<<<<<<< HEAD
=======
from hexbytes import HexBytes
>>>>>>> e6b818de
from pydantic import BaseModel, Field
from semantic_version import Version  # type: ignore
from web3 import HTTPProvider, Web3
from web3.exceptions import ExtraDataLengthError
from web3.gas_strategies.rpc import rpc_gas_price_strategy
from web3.middleware import geth_poa_middleware
from web3.middleware.validation import MAX_EXTRADATA_LENGTH
from web3.types import TxParams
from yarl import URL

from .exceptions import HardhatNotInstalledError, HardhatProviderError, HardhatSubprocessError

EPHEMERAL_PORTS_START = 49152
EPHEMERAL_PORTS_END = 60999
DEFAULT_PORT = 8545
HARDHAT_CHAIN_ID = 31337
HARDHAT_CONFIG = """
// See https://hardhat.org/config/ for config options.
module.exports = {{
  networks: {{
    hardhat: {{
      hardfork: "{hard_fork}",
      // Base fee of 0 allows use of 0 gas price when testing
      initialBaseFeePerGas: 0,
      accounts: {{
        mnemonic: "{mnemonic}",
        path: "{hd_path}",
        count: {number_of_accounts}
      }}
    }},
  }},
}};
""".lstrip()
HARDHAT_HD_PATH = "m/44'/60'/0'"
DEFAULT_HARDHAT_CONFIG_FILE_NAME = "hardhat.config.js"
HARDHAT_CONFIG_FILE_NAME_OPTIONS = (DEFAULT_HARDHAT_CONFIG_FILE_NAME, "hardhat.config.ts")
HARDHAT_PLUGIN_PATTERN = re.compile(r"hardhat-[A-Za-z0-9-]+$")
_NO_REASON_REVERT_MESSAGE = "Transaction reverted without a reason string"
_REVERT_REASON_PREFIX = (
    "Error: VM Exception while processing transaction: reverted with reason string "
)


def _validate_hardhat_config_file(
    path: Path,
    mnemonic: str,
    num_of_accounts: int,
    hardhat_version: str,
    hard_fork: Optional[str] = None,
):
    if not path.is_file() and path.is_dir():
        path = path / DEFAULT_HARDHAT_CONFIG_FILE_NAME

    elif path.name not in HARDHAT_CONFIG_FILE_NAME_OPTIONS:
        raise ValueError(
            f"Expecting file name to be one of '{', '.join(HARDHAT_CONFIG_FILE_NAME_OPTIONS)}'. "
            f"Receiver '{path.name}'."
        )

    if not hard_fork:
        # Figure out hardfork to use.
        shanghai_cutoff = Version("2.14.0")
        vers = Version(hardhat_version)
        if vers < shanghai_cutoff:
            hard_fork = "merge"
        else:
            hard_fork = "shanghai"

    content = HARDHAT_CONFIG.format(
        hd_path=HARDHAT_HD_PATH,
        mnemonic=mnemonic,
        number_of_accounts=num_of_accounts,
        hard_fork=hard_fork,
    )
    if not path.is_file():
        # Create default '.js' file.
        logger.debug(f"Creating file '{path.name}'.")
        path.parent.mkdir(parents=True, exist_ok=True)
        path.write_text(content)
        return path

    invalid_config_warning = (
        f"Existing '{path.name}' conflicts with ape. "
        "Some features may not work as intended. "
        f"The default config looks like this:\n{content}\n"
        "NOTE: You can configure the test account mnemonic "
        "and/or number of test accounts using your `ape-config.yaml`: "
        "https://docs.apeworx.io/ape/stable/userguides/config.html#testing"
    )

    try:
        js_obj = {}
        try:
            js_obj = parse_js_object(path.read_text())
        except Exception:
            # Will fail if using type-script features.
            pass

        if js_obj:
            accounts_config = js_obj.get("networks", {}).get("hardhat", {}).get("accounts", {})
            if not accounts_config or (
                accounts_config.get("mnemonic") != mnemonic
                or accounts_config.get("count") != num_of_accounts
                or accounts_config.get("path") != HARDHAT_HD_PATH
            ):
                logger.warning(invalid_config_warning)

        else:
            # Not as good of a check, but we do our best.
            content = path.read_text()
            if (
                mnemonic not in content
                or HARDHAT_HD_PATH not in content
                or str(num_of_accounts) not in content
            ):
                logger.warning(invalid_config_warning)

    except Exception as err:
        logger.error(
            f"Failed to parse Hardhat config file: {err}. "
            f"Some features may not work as intended."
        )


class PackageJson(BaseModel):
    name: Optional[str]
    version: Optional[str]
    description: Optional[str]
    dependencies: Optional[Dict[str, str]]
    dev_dependencies: Optional[Dict[str, str]] = Field(None, alias="devDependencies")


class HardhatForkConfig(PluginConfig):
    host: Optional[Union[str, Literal["auto"]]] = None
    """
    The host address or ``"auto"`` to use localhost with a random port (with attempts).
    If ``host`` is specified in the root config, this will take precendence for this
    network.
    """

    upstream_provider: Optional[str] = None
    """
    The name of the upstream provider, such as ``alchemy`` or ``infura``.
    """

    block_number: Optional[int] = None
    """
    The block number to fork. It is recommended to set this.
    """

    enable_hardhat_deployments: bool = False
    """
    Set to ``True`` if using the ``hardhat-deployments`` plugin and you wish
    to have those still occur.
    """


class HardhatNetworkConfig(PluginConfig):
    port: Optional[Union[int, Literal["auto"]]] = DEFAULT_PORT
    """Depreciated. Use ``host`` config."""

    host: Optional[Union[str, Literal["auto"]]] = None
    """The host address or ``"auto"`` to use localhost with a random port (with attempts)."""

    manage_process: bool = True
    """
    If ``True`` and the host is local and Hardhat is not running, will attempt to start.
    Defaults to ``True``. If ``host`` is remote, will not be able to start.
    """

    request_timeout: int = 30
    fork_request_timeout: int = 300
    process_attempts: int = 5

    hardhat_config_file: Optional[Path] = None
    """
    Optionally specify a Hardhat config file to use
    (in the case when you don't wish to use the one Ape creates).
    Note: If you do this, you may need to ensure its settings
    matches Ape's.
    """

    # For setting the values in --fork and --fork-block-number command arguments.
    # Used only in HardhatForkProvider.
    # Mapping of ecosystem_name => network_name => HardhatForkConfig
    fork: Dict[str, Dict[str, HardhatForkConfig]] = {}

    class Config:
        extra = "allow"


class ForkedNetworkMetadata(BaseModel):
    """
    Metadata from the RPC ``hardhat_metadata``.
    """

    chain_id: int = Field(alias="chainId")
    """
    The chain ID of the network being forked.
    """

    fork_block_number: int = Field(alias="forkBlockNumber")
    """
    The number of the block that the network forked from.
    """

    fork_block_hash: str = Field(alias="forkBlockHash")
    """
    The hash of the block that the network forked from.
    """


class NetworkMetadata(BaseModel):
    """
    Metadata from the RPC ``hardhat_metadata``.
    """

    client_version: str = Field(alias="clientVersion")
    """
    A string identifying the version of Hardhat, for debugging purposes,
    not meant to be displayed to users.
    """

    instance_id: str = Field(alias="instanceId")
    """
    A 0x-prefixed hex-encoded 32 bytes id which uniquely identifies an
    instance/run of Hardhat Network. Running Hardhat Network more than
    once (even with the same version and parameters) will always result
    in different instanceIds. Running hardhat_reset will change the
    instanceId of an existing Hardhat Network.
    """

    forked_network: Optional[ForkedNetworkMetadata] = Field(None, alias="forkedNetwork")
    """
    An object with information about the forked network. This field is
    only present when Hardhat Network is forking another chain.
    """


def _call(*args):
    return call([*args], stderr=PIPE, stdout=PIPE, stdin=PIPE)


class HardhatProvider(SubprocessProvider, Web3Provider, TestProviderAPI):
    _host: Optional[str] = None
    attempted_ports: List[int] = []
    _did_warn_wrong_node = False

    # Will get set to False if notices not installed correctly.
    # However, will still attempt to connect and only raise
    # if failed to connect. This is because sometimes Hardhat may still work,
    # such when running via `pytester`.
    _detected_correct_install: bool = True

    @property
    def unlocked_accounts(self) -> List[AddressType]:
        return list(self.account_manager.test_accounts._impersonated_accounts)

    @property
    def mnemonic(self) -> str:
        return self._test_config.mnemonic

    @property
    def number_of_accounts(self) -> int:
        return self._test_config.number_of_accounts

    @property
    def process_name(self) -> str:
        return "Hardhat node"

    @property
    def timeout(self) -> int:
        return self.config.request_timeout

    @property
    def _clean_uri(self) -> str:
        try:
            return str(URL(self.uri).with_user(None).with_password(None))
        except ValueError:
            # Likely isn't a real URI.
            return self.uri

    @property
    def _port(self) -> Optional[int]:
        return URL(self.uri).port

    @property
    def chain_id(self) -> int:
        return self.web3.eth.chain_id if hasattr(self.web3, "eth") else HARDHAT_CHAIN_ID

    @property
    def hardhat_version(self) -> str:
        # NOTE: Even if a version appears in this output, Hardhat still may not be installed
        # because of how NPM works.
        npx = shutil.which("npx") or "npx"
        result = check_output([npx, "hardhat", "--version"])
        return result.decode("utf8").strip()

    @cached_property
    def node_bin(self) -> str:
        npx = shutil.which("npx")
        suffix = "See ape-hardhat README for install steps."
        if not npx:
            raise HardhatSubprocessError(f"Could not locate `npx` executable. {suffix}")

        elif _call(npx, "--version") != 0:
            raise HardhatSubprocessError(f"`npm` executable returned error code. {suffix}.")

        hardhat_version = self.hardhat_version
        logger.debug(f"Using Hardhat version '{hardhat_version}'.")
        if not hardhat_version or not hardhat_version[0].isnumeric():
            raise HardhatNotInstalledError()

        npm = shutil.which("npm")
        if not npm:
            raise HardhatSubprocessError(f"Could not locate `npm` executable. {suffix}")

        try:
            install_result = check_output([npm, "list", "hardhat", "--json"])
        except CalledProcessError:
            self._detected_correct_install = False
            return npx

        data = json.loads(install_result)

        # This actually ensures it is installed.
        self._detected_correct_install = "hardhat" in data.get("dependencies", {})
        node = shutil.which("node")
        if not node:
            raise HardhatSubprocessError(f"Could not locate `node` executable. {suffix}")

        return node

    @property
    def project_folder(self) -> Path:
        return self.config_manager.PROJECT_FOLDER

    @property
    def config_host(self) -> Optional[str]:
        # NOTE: Overriden in Forked networks.
        return self.config.host

    @property
    def uri(self) -> str:
        if self._host is not None:
            return self._host
        if config_host := self.config_host:
            if config_host == "auto":
                self._host = "auto"
                return self._host

            if not config_host.startswith("http"):
                if "127.0.0.1" in config_host or "localhost" in config_host:
                    self._host = f"http://{config_host}"
                else:
                    self._host = f"https://{config_host}"
            else:
                self._host = config_host
            if "127.0.0.1" in config_host or "localhost" in config_host:
                host_without_http = self._host[7:]
                if ":" not in host_without_http:
                    self._host = f"{self._host}:{DEFAULT_PORT}"
        else:
            self._host = f"http://127.0.0.1:{DEFAULT_PORT}"

        return self._host

    @property
    def priority_fee(self) -> int:
        """
        Priority fee not needed in development network.
        """
        return 0

    @property
    def is_connected(self) -> bool:
        if self._host in ("auto", None):
            # Hasn't tried yet.
            return False

        self._set_web3()
        return self._web3 is not None

    @property
    def bin_path(self) -> Path:
        suffix = Path("node_modules") / ".bin" / "hardhat"
        options = (self.project_folder, Path.home())
        for base in options:
            path = base / suffix
            if path.exists():
                return path

        # Default to the expected path suffx (relative).
        return suffix

    @property
    def hardhat_config_file(self) -> Path:
        if self.config.hardhat_config_file and self.config.hardhat_config_file.is_dir():
            path = self.config.hardhat_config_file / DEFAULT_HARDHAT_CONFIG_FILE_NAME
        elif self.config.hardhat_config_file:
            path = self.config.hardhat_config_file
        else:
            path = self.config_manager.DATA_FOLDER / "hardhat" / DEFAULT_HARDHAT_CONFIG_FILE_NAME

        return path.expanduser().absolute()

    @property
    def metadata(self) -> NetworkMetadata:
        """
        Get network metadata, including an object about forked-metadata.
        If the network is not a fork, it will be ``None``.
        This is a helpful way of determing if a Hardhat node is a fork or not
        when connecting to a remote Hardhat network.
        """
        metadata = self._make_request("hardhat_metadata", [])
        return NetworkMetadata.parse_obj(metadata)

    @cached_property
    def _test_config(self) -> TestConfig:
        return cast(TestConfig, self.config_manager.get_config("test"))

    @cached_property
    def _package_json(self) -> PackageJson:
        json_path = self.project_folder / "package.json"

        if not json_path.is_file():
            return PackageJson()

        return PackageJson.parse_file(json_path)

    @cached_property
    def _hardhat_plugins(self) -> List[str]:
        plugins: List[str] = []

        def package_is_plugin(package: str) -> bool:
            return re.search(HARDHAT_PLUGIN_PATTERN, package) is not None

        if self._package_json.dependencies:
            plugins.extend(filter(package_is_plugin, self._package_json.dependencies.keys()))

        if self._package_json.dev_dependencies:
            plugins.extend(filter(package_is_plugin, self._package_json.dev_dependencies.keys()))

        return plugins

    def _has_hardhat_plugin(self, plugin_name: str) -> bool:
        return next((True for plugin in self._hardhat_plugins if plugin == plugin_name), False)

    def connect(self):
        """
        Start the hardhat process and verify it's up and accepting connections.
        """

        _validate_hardhat_config_file(
            self.hardhat_config_file,
            self.mnemonic,
            self.number_of_accounts,
            self.hardhat_version,
        )

        # NOTE: Must set port before calling 'super().connect()'.
        warning = "`port` setting is depreciated. Please use `host` key that includes the port."

        if "port" in self.provider_settings:
            # TODO: Can remove after 0.7.
            logger.warning(warning)
            self._host = f"http://127.0.0.1:{self.provider_settings['port']}"

        elif self.config.port != DEFAULT_PORT and self.config_host is not None:
            raise HardhatProviderError(
                "Cannot use depreciated `port` field with `host`."
                "Place `port` at end of `host` instead."
            )

        elif self.config.port != DEFAULT_PORT:
            # We only get here if the user configured a port without a host,
            # the old way of doing it. TODO: Can remove after 0.7.
            logger.warning(warning)
            if self.config.port not in (None, "auto"):
                self._host = f"http://127.0.0.1:{self.config.port}"
            else:
                # This will trigger selecting a random port on localhost and trying.
                self._host = "auto"

        elif "host" in self.provider_settings:
            self._host = self.provider_settings["host"]

        elif self._host is None:
            self._host = self.uri

        if self.is_connected:
            # Connects to already running process
            self._start()
        elif self.config.manage_process and (
            "localhost" in self._host or "127.0.0.1" in self._host or self._host == "auto"
        ):
            # Only do base-process setup if not connecting to already-running process
            # and is running on localhost.
            super().connect()

            if self._host:
                self._set_web3()
                if not self._web3:
                    self._start()
                else:
                    # The user configured a host and the hardhat process was already running.
                    logger.info(
                        f"Connecting to existing '{self.process_name}' at host '{self._clean_uri}'."
                    )
            else:
                for _ in range(self.config.process_attempts):
                    try:
                        self._start()
                        break
                    except HardhatNotInstalledError:
                        # Is a sub-class of `HardhatSubprocessError` but we to still raise
                        # so we don't keep retrying.
                        raise
                    except SubprocessError as exc:
                        logger.info("Retrying Hardhat subprocess startup: %r", exc)
                        self._host = None

        elif not self.is_connected:
            raise HardhatProviderError(
                f"Failed to connect to remote Hardhat node at '{self._clean_uri}'."
            )

    def _set_web3(self):
        if not self._host:
            return

        self._web3 = _create_web3(self.uri, self.timeout)

        try:
            is_connected = self._web3.is_connected()
        except Exception:
            self._web3 = None
            return

        if not is_connected:
            self._web3 = None
            return

        # Verify is actually a Hardhat provider,
        # or else skip it to possibly try another port.
        client_version = self._web3.client_version.lower()
        if "hardhat" in client_version:
            self._web3.eth.set_gas_price_strategy(rpc_gas_price_strategy)
        elif self._port is not None:
            raise HardhatProviderError(
                f"A process that is not a Hardhat node is running at host {self._clean_uri}."
            )
        else:
            # Not sure if possible to get here.
            raise HardhatProviderError("Failed to start Hardhat process.")

        def check_poa(block_id) -> bool:
            try:
                block = self.web3.eth.get_block(block_id)
            except ExtraDataLengthError:
                return True
            else:
                return (
                    "proofOfAuthorityData" in block
                    or len(block.get("extraData", "")) > MAX_EXTRADATA_LENGTH
                )

        # Handle if using PoA Hardhat
        if any(map(check_poa, (0, "latest"))):
            self._web3.middleware_onion.inject(geth_poa_middleware, layer=0)

    def _start(self):
        use_random_port = self._host == "auto"
        if use_random_port:
            self._host = None

            if DEFAULT_PORT not in self.attempted_ports:
                self._host = f"http://127.0.0.1:{DEFAULT_PORT}"

            # Pick a random port
            port = random.randint(EPHEMERAL_PORTS_START, EPHEMERAL_PORTS_END)
            max_attempts = 25
            attempts = 0
            while port in self.attempted_ports:
                port = random.randint(EPHEMERAL_PORTS_START, EPHEMERAL_PORTS_END)
                attempts += 1
                if attempts == max_attempts:
                    ports_str = ", ".join([str(p) for p in self.attempted_ports])
                    raise HardhatProviderError(
                        f"Unable to find an available port. Ports tried: {ports_str}"
                    )

            self.attempted_ports.append(port)
            self._host = f"http://127.0.0.1:{port}"

        elif self._host is not None and ":" in self._host and self._port is not None:
            # Append the one and only port to the attempted ports list, for honest keeping.
            self.attempted_ports.append(self._port)

        else:
            self._host = f"http://127.0.0.1:{DEFAULT_PORT}"

        try:
            self.start()
        except RPCTimeoutError as err:
            if not self._detected_correct_install:
                raise HardhatNotInstalledError() from err

            raise  # RPCTimeoutError

    def disconnect(self):
        self._web3 = None
        self._host = None
        super().disconnect()

    def build_command(self) -> List[str]:
        # Run `node` on the actual binary.
        # This allows the process mgmt to function and prevents dangling nodes.
        if not self.bin_path.is_file():
            raise HardhatSubprocessError("Unable to find Hardhat binary. Is it installed?")

        return self._get_command()

    def _get_command(self) -> List[str]:
        return [
            self.node_bin,
            str(self.bin_path),
            "node",
            "--hostname",
            "127.0.0.1",
            "--port",
            f"{self._port or DEFAULT_PORT}",
            "--config",
            str(self.hardhat_config_file),
        ]

    def set_block_gas_limit(self, gas_limit: int) -> bool:
        return self._make_request("evm_setBlockGasLimit", [hex(gas_limit)]) is True

    def set_code(self, address: AddressType, code: ContractCode) -> bool:
        if isinstance(code, bytes):
            code = code.hex()

        elif not is_hex(code):
            raise ValueError(f"Value {code} is not convertible to hex")

        return self._make_request("hardhat_setCode", [address, code])

    def set_timestamp(self, new_timestamp: int):
        self._make_request("evm_setNextBlockTimestamp", [new_timestamp])

    def mine(self, num_blocks: int = 1):
        # NOTE: Request fails when given numbers with any left padded 0s.
        num_blocks_arg = f"0x{HexBytes(num_blocks).hex().replace('0x', '').lstrip('0')}"
        self._make_request("hardhat_mine", [num_blocks_arg])

    def snapshot(self) -> str:
        return self._make_request("evm_snapshot", [])

    def revert(self, snapshot_id: SnapshotID) -> bool:
        if isinstance(snapshot_id, int):
            snapshot_id = HexBytes(snapshot_id).hex()

        return self._make_request("evm_revert", [snapshot_id]) is True

    def unlock_account(self, address: AddressType) -> bool:
        return self._make_request("hardhat_impersonateAccount", [address])

    def send_call(self, txn: TransactionAPI, **kwargs: Any) -> bytes:
        skip_trace = kwargs.pop("skip_trace", False)
        arguments = self._prepare_call(txn, **kwargs)
        if skip_trace:
            return self._send_call_legacy(txn, **kwargs)

        show_gas = kwargs.pop("show_gas_report", False)
        show_trace = kwargs.pop("show_trace", False)

        if self._test_runner is not None:
            track_gas = self._test_runner.gas_tracker.enabled
            track_coverage = self._test_runner.coverage_tracker.enabled
        else:
            track_gas = False
            track_coverage = False

        needs_trace = track_gas or track_coverage or show_gas or show_trace
        if not needs_trace:
            return self._send_call_legacy(txn, **kwargs)

        # The user is requesting information related to a call's trace,
        # such as gas usage data.
        try:
            result, trace_frames = self._trace_call(arguments)
        except Exception as err:
            logger.error(f"Error when tracing call: {err}")
            return self._send_call_legacy(txn, **kwargs)

        trace_frames, frames_copy = tee(trace_frames)
        return_value = HexBytes(result["returnValue"])
        root_node_kwargs = {
            "gas_cost": result.get("gas", 0),
            "address": txn.receiver,
            "calldata": txn.data,
            "value": txn.value,
            "call_type": CallType.CALL,
            "failed": False,
            "returndata": return_value,
        }

        evm_call_tree = get_calltree_from_geth_trace(trace_frames, **root_node_kwargs)

        # NOTE: Don't pass txn_hash here, as it will fail (this is not a real txn).
        call_tree = self._create_call_tree_node(evm_call_tree)

        if track_gas and show_gas and not show_trace and call_tree:
            # Optimization to enrich early and in_place=True.
            call_tree.enrich()

        if track_gas and call_tree and self._test_runner is not None and txn.receiver:
            # Gas report being collected, likely for showing a report
            # at the end of a test run.
            # Use `in_place=False` in case also `show_trace=True`
            enriched_call_tree = call_tree.enrich(in_place=False)
            self._test_runner.gas_tracker.append_gas(enriched_call_tree, txn.receiver)

        if track_coverage and self._test_runner is not None and txn.receiver:
            contract_type = self.chain_manager.contracts.get(txn.receiver)
            if contract_type:
                traceframes = (self._create_trace_frame(x) for x in frames_copy)
                method_id = HexBytes(txn.data)
                selector = (
                    contract_type.methods[method_id].selector
                    if method_id in contract_type.methods
                    else None
                )
                source_traceback = SourceTraceback.create(contract_type, traceframes, method_id)
                self._test_runner.coverage_tracker.cover(
                    source_traceback, function=selector, contract=contract_type.name
                )

        if show_gas:
            enriched_call_tree = call_tree.enrich(in_place=False)
            self.chain_manager._reports.show_gas(enriched_call_tree)

        if show_trace:
            call_tree = call_tree.enrich(use_symbol_for_tokens=True)
            self.chain_manager._reports.show_trace(call_tree)

        return return_value

    def _trace_call(self, arguments: List[Any]) -> Tuple[Dict, Iterator[EvmTraceFrame]]:
        result = self._make_request("debug_traceCall", arguments)
        trace_data = result.get("structLogs", [])
        return result, create_trace_frames(trace_data)

    def _send_call_legacy(self, txn, **kwargs) -> bytes:
        result = super().send_call(txn, **kwargs)

        # Older versions of Hardhat does not support call tracing yet.
        # But we are still able to incremenet func hits.
        self._increment_call_func_coverage_hit_count(txn)

        return result

    def _increment_call_func_coverage_hit_count(self, txn: TransactionAPI):
        """
        A helper method for increment a method call function hit count in a
        non-orthodox way. This is because Hardhat does support call traces yet.
        """
        if (
            not txn.receiver
            or not self._test_runner
            or not self._test_runner.config_wrapper.track_coverage
        ):
            return

        cov_data = self._test_runner.coverage_tracker.data
        if not cov_data:
            return

        contract_type = self.chain_manager.contracts.get(txn.receiver)
        if not contract_type:
            return

        contract_src = self.project_manager._create_contract_source(contract_type)
        if not contract_src:
            return

        method_id = txn.data[:4]
        if method_id in contract_type.view_methods:
            method = contract_type.methods[method_id]
            self._test_runner.coverage_tracker.hit_function(contract_src, method)

    def send_transaction(self, txn: TransactionAPI) -> ReceiptAPI:
        """
        Creates a new message call transaction or a contract creation
        for signed transactions.
        """

        sender = txn.sender
        if sender:
            sender = self.conversion_manager.convert(txn.sender, AddressType)

        sender_address = cast(AddressType, sender)
        if sender_address in self.unlocked_accounts:
            # Allow for an unsigned transaction
            txn = self.prepare_transaction(txn)
            txn_dict = txn.dict()
            if isinstance(txn_dict.get("type"), int):
                txn_dict["type"] = HexBytes(txn_dict["type"]).hex()

            txn_params = cast(TxParams, txn_dict)
            try:
                txn_hash = self.web3.eth.send_transaction(txn_params)
            except ValueError as err:
                err_args = getattr(err, "args", None)
                tx: Union[TransactionAPI, ReceiptAPI]
                if (
                    err_args is not None
                    and isinstance(err_args[0], dict)
                    and "data" in err_args[0]
                    and "txHash" in err_args[0]["data"]
                ):
                    # Txn hash won't work in Ape at this point, but at least
                    # we have it here. Use the receipt instead of the txn
                    # for the err, so we can do source tracing.
                    txn_hash_from_err = err_args[0]["data"]["txHash"]
                    tx = self.get_receipt(txn_hash_from_err)

                else:
                    tx = txn

                raise self.get_virtual_machine_error(err, txn=tx) from err

            receipt = self.get_receipt(
                txn_hash.hex(), required_confirmations=txn.required_confirmations or 0, txn=txn_dict
            )
            receipt.raise_for_status()

        else:
            receipt = super().send_transaction(txn)

        return receipt

    def get_receipt(
        self,
        txn_hash: str,
        required_confirmations: int = 0,
        timeout: Optional[int] = None,
        **kwargs,
    ) -> ReceiptAPI:
        try:
            # Try once without waiting first.
            # NOTE: This is required for txn sent with an impersonated account.
            receipt_data = dict(self.web3.eth.get_transaction_receipt(HexStr(txn_hash)))
        except Exception:
            return super().get_receipt(
                txn_hash, required_confirmations=required_confirmations, timeout=timeout
            )

        txn = kwargs.get("txn", dict(self.web3.eth.get_transaction(HexStr(txn_hash))))
        data: Dict = {"txn_hash": txn_hash, **receipt_data, **txn}
        if "gas_price" not in data:
            data["gas_price"] = self.gas_price

        receipt = self.network.ecosystem.decode_receipt(data)
        self.chain_manager.history.append(receipt)
        return receipt

    def get_transaction_trace(self, txn_hash: str) -> Iterator[TraceFrame]:
        for trace in self._get_transaction_trace(txn_hash):
            yield self._create_trace_frame(trace)

    def _get_transaction_trace(self, txn_hash: str) -> Iterator[EvmTraceFrame]:
        result = self._make_request("debug_traceTransaction", [txn_hash])
        frames = result.get("structLogs", [])
        yield from create_trace_frames(frames)

    def get_call_tree(self, txn_hash: str) -> CallTreeNode:
        receipt = self.chain_manager.get_receipt(txn_hash)

        # Subtract base gas costs.
        # (21_000 + 4 gas per 0-byte and 16 gas per non-zero byte).
        data_gas = sum([4 if x == 0 else 16 for x in receipt.data])
        method_gas_cost = receipt.gas_used - 21_000 - data_gas

        if receipt.receiver:
            address = receipt.receiver
            call_type = CallType.CALL
        elif receipt.contract_address:
            address = receipt.contract_address
            call_type = CallType.CREATE
        else:
            # Not sure if this is possible.
            address = None
            call_type = None

        address = receipt.receiver or receipt.contract_address
        evm_call = get_calltree_from_geth_trace(
            self._get_transaction_trace(txn_hash),
            gas_cost=method_gas_cost,
            gas_limit=receipt.gas_limit,
            address=address,
            calldata=receipt.data,
            value=receipt.value,
            call_type=call_type,
            failed=receipt.failed,
        )
        return self._create_call_tree_node(evm_call, txn_hash=txn_hash)

    def set_balance(self, account: AddressType, amount: Union[int, float, str, bytes]):
        is_str = isinstance(amount, str)
        _is_hex = False if not is_str else is_0x_prefixed(str(amount))
        is_key_word = is_str and len(str(amount).split(" ")) > 1
        if is_key_word:
            # This allows values such as "1000 ETH".
            amount = self.conversion_manager.convert(amount, int)
            is_str = False

        amount_hex_str = str(amount)

        # Convert to hex str
        if is_str and not _is_hex:
            amount_hex_str = to_hex(int(amount))
        elif isinstance(amount, int) or isinstance(amount, bytes):
            amount_hex_str = to_hex(amount)

        self._make_request("hardhat_setBalance", [account, amount_hex_str])

    def get_virtual_machine_error(self, exception: Exception, **kwargs) -> VirtualMachineError:
        if not len(exception.args):
            return VirtualMachineError(base_err=exception, **kwargs)

        err_data = exception.args[0]

        message = err_data if isinstance(err_data, str) else str(err_data.get("message"))
        if not message:
            return VirtualMachineError(base_err=exception, **kwargs)

        elif message.startswith("execution reverted: "):
            message = message.replace("execution reverted: ", "")

        builtin_check = (
            "Error: VM Exception while processing transaction: reverted with panic code "
        )
        if message.startswith(builtin_check):
            message = message.replace(builtin_check, "")
            panic_code = message.split("(")[0].strip()
            err = ContractLogicError(revert_message=panic_code, **kwargs)
            enriched_err = self.compiler_manager.enrich_error(err)
            if enriched_err != err:
                # It was enriched.
                return enriched_err

            # Use full message.
            return ContractLogicError(revert_message=message, **kwargs)

        if message.startswith(_REVERT_REASON_PREFIX):
            message = message.replace(_REVERT_REASON_PREFIX, "").strip("'")
            err = ContractLogicError(revert_message=message, **kwargs)
            return self.compiler_manager.enrich_error(err)

        elif _NO_REASON_REVERT_MESSAGE in message:
            err = ContractLogicError(**kwargs)
            return self.compiler_manager.enrich_error(err)

        elif message == "Transaction ran out of gas":
            return OutOfGasError(**kwargs)

        elif "reverted with an unrecognized custom error" in message and "(return data:" in message:
            # Happens during custom Solidity exceptions.
            message = message.split("(return data:")[-1].rstrip("/)").strip()
            err = ContractLogicError(revert_message=message, **kwargs)
            enriched_error = self.compiler_manager.enrich_error(err)

            if enriched_error.message == TransactionError.DEFAULT_MESSAGE:
                # Since input data is always missing, and to preserve backwards compat,
                # use the selector as the message still.
                enriched_error.message = message

            return enriched_error

        return VirtualMachineError(message, **kwargs)


class HardhatForkProvider(HardhatProvider):
    """
    A Hardhat provider that uses ``--fork``, like:
    ``npx hardhat node --fork <upstream-provider-url>``.

    Set the ``upstream_provider`` in the ``hardhat.fork`` config
    section of your ``ape-config.yaml` file to specify which provider
    to use as your archive node.
    """

    @property
    def fork_url(self) -> str:
        if not isinstance(self._upstream_provider, UpstreamProvider):
            raise HardhatProviderError(
                f"Provider '{self._upstream_provider.name}' is not an upstream provider."
            )

        return self._upstream_provider.connection_str

    @property
    def fork_block_number(self) -> Optional[int]:
        return self._fork_config.block_number

    @property
    def enable_hardhat_deployments(self) -> bool:
        return self._fork_config.enable_hardhat_deployments

    @property
    def timeout(self) -> int:
        return self.config.fork_request_timeout

    @property
    def _upstream_network_name(self) -> str:
        return self.network.name.replace("-fork", "")

    @cached_property
    def _fork_config(self) -> HardhatForkConfig:
        config = cast(HardhatNetworkConfig, self.config)

        ecosystem_name = self.network.ecosystem.name
        if ecosystem_name not in config.fork:
            return HardhatForkConfig()  # Just use default

        network_name = self._upstream_network_name
        if network_name not in config.fork[ecosystem_name]:
            return HardhatForkConfig()  # Just use default

        return config.fork[ecosystem_name][network_name]

    @cached_property
    def _upstream_provider(self) -> ProviderAPI:
        upstream_network = self.network.ecosystem.networks[self._upstream_network_name]
        upstream_provider_name = self._fork_config.upstream_provider
        # NOTE: if 'upstream_provider_name' is 'None', this gets the default mainnet provider.
        return upstream_network.get_provider(provider_name=upstream_provider_name)

    @property
    def config_host(self) -> Optional[str]:
        # First, attempt to get the host from the forked config.
        if host := self._fork_config.host:
            return host

        return super().config_host

    def connect(self):
        super().connect()

        if not self.metadata.forked_network:
            # This will fail when trying to connect hardhat-fork to
            # a non-forked network.
            raise HardhatProviderError(
                "Network is no a fork. "
                "Hardhat is likely already running on the local network. "
                "Try using config:\n\n(ape-config.yaml)\n```\nhardhat:\n  "
                "host: auto\n```\n\nso that multiple processes can automatically "
                "use different ports."
            )

    def build_command(self) -> List[str]:
        if not self.fork_url:
            raise HardhatProviderError("Upstream provider does not have a ``connection_str``.")

        if self.fork_url.replace("localhost", "127.0.0.1").replace("http://", "") == self.uri:
            raise HardhatProviderError(
                "Invalid upstream-fork URL. Can't be same as local Hardhat node."
            )

        cmd = super().build_command()
        cmd.extend(("--fork", self.fork_url))

        # --no-deploy option is only available if hardhat-deploy is installed
        if not self.enable_hardhat_deployments and self._has_hardhat_plugin("hardhat-deploy"):
            cmd.append("--no-deploy")
        if self.fork_block_number is not None:
            cmd.extend(("--fork-block-number", str(self.fork_block_number)))

        return cmd

    def reset_fork(self, block_number: Optional[int] = None):
        forking_params: Dict[str, Union[str, int]] = {"jsonRpcUrl": self.fork_url}
        block_number = block_number if block_number is not None else self.fork_block_number
        if block_number is not None:
            forking_params["blockNumber"] = block_number

        return self._make_request("hardhat_reset", [{"forking": forking_params}])


def _create_web3(uri: str, timeout: int) -> Web3:
    # NOTE: This method exists so can be mocked in testing.
    return Web3(HTTPProvider(uri, request_kwargs={"timeout": timeout}))<|MERGE_RESOLUTION|>--- conflicted
+++ resolved
@@ -43,10 +43,6 @@
 from evm_trace import CallType
 from evm_trace import TraceFrame as EvmTraceFrame
 from evm_trace import create_trace_frames, get_calltree_from_geth_trace
-<<<<<<< HEAD
-=======
-from hexbytes import HexBytes
->>>>>>> e6b818de
 from pydantic import BaseModel, Field
 from semantic_version import Version  # type: ignore
 from web3 import HTTPProvider, Web3
