--- conflicted
+++ resolved
@@ -68,11 +68,7 @@
     url="https://github.com/ApeWorX/ape-hardhat",
     include_package_data=True,
     install_requires=[
-<<<<<<< HEAD
-        "eth-ape>=0.2.4,<0.3.0",
-=======
         "eth-ape>=0.2.7,<0.3.0",
->>>>>>> 1267a841
         "importlib-metadata ; python_version<'3.8'",
         "evm-trace>=0.1.0.a3",
     ],  # NOTE: Add 3rd party libraries here
